package instance

import (
	"context"
	"fmt"
	"io"
	"time"

	"github.com/pkg/errors"
	"github.com/sirupsen/logrus"
	"golang.org/x/sync/errgroup"
	grpccodes "google.golang.org/grpc/codes"
	grpcstatus "google.golang.org/grpc/status"
	"google.golang.org/protobuf/types/known/emptypb"

	spdkapi "github.com/longhorn/longhorn-spdk-engine/pkg/api"
	spdkclient "github.com/longhorn/longhorn-spdk-engine/pkg/client"

	"github.com/longhorn/longhorn-instance-manager/pkg/client"
	rpc "github.com/longhorn/longhorn-instance-manager/pkg/imrpc"
	"github.com/longhorn/longhorn-instance-manager/pkg/meta"
	"github.com/longhorn/longhorn-instance-manager/pkg/types"
)

const (
	maxMonitorRetryCount     = 10
	monitorRetryPollInterval = 1 * time.Second
)

type Server struct {
	ctx                          context.Context
	logsDir                      string
	processManagerServiceAddress string
	diskServiceAddress           string
	spdkServiceAddress           string
	spdkEnabled                  bool
	HealthChecker                HealthChecker
}

func NewServer(ctx context.Context, logsDir, processManagerServiceAddress, diskServiceAddress, spdkServiceAddress string, spdkEnabled bool) (*Server, error) {
	s := &Server{
		ctx:                          ctx,
		logsDir:                      logsDir,
		processManagerServiceAddress: processManagerServiceAddress,
		diskServiceAddress:           diskServiceAddress,
		spdkServiceAddress:           spdkServiceAddress,
		spdkEnabled:                  spdkEnabled,
		HealthChecker:                &GRPCHealthChecker{},
	}

	go s.startMonitoring()

	return s, nil
}

func (s *Server) startMonitoring() {
	done := false
	for {
		select {
		case <-s.ctx.Done():
			logrus.Infof("%s: stopped monitoring replicas due to the context done", types.InstanceGrpcService)
			done = true
		}
		if done {
			break
		}
	}
}

func (s *Server) VersionGet(ctx context.Context, req *emptypb.Empty) (*rpc.VersionResponse, error) {
	v := meta.GetVersion()
	return &rpc.VersionResponse{
		Version:   v.Version,
		GitCommit: v.GitCommit,
		BuildDate: v.BuildDate,

		InstanceManagerAPIVersion:    int64(v.InstanceManagerAPIVersion),
		InstanceManagerAPIMinVersion: int64(v.InstanceManagerAPIMinVersion),

		InstanceManagerProxyAPIVersion:    int64(v.InstanceManagerProxyAPIVersion),
		InstanceManagerProxyAPIMinVersion: int64(v.InstanceManagerProxyAPIMinVersion),
	}, nil
}

func (s *Server) InstanceCreate(ctx context.Context, req *rpc.InstanceCreateRequest) (*rpc.InstanceResponse, error) {
	logrus.WithFields(logrus.Fields{
		"name":               req.Spec.Name,
		"type":               req.Spec.Type,
		"backendStoreDriver": req.Spec.BackendStoreDriver,
	}).Info("Creating instance")

	switch req.Spec.BackendStoreDriver {
	case rpc.BackendStoreDriver_v1:
		return s.processInstanceCreate(req)
	case rpc.BackendStoreDriver_v2:
		return s.spdkInstanceCreate(req)
	default:
		return nil, grpcstatus.Errorf(grpccodes.InvalidArgument, "unknown backend store driver %v", req.Spec.BackendStoreDriver)
	}
}

func (s *Server) processInstanceCreate(req *rpc.InstanceCreateRequest) (*rpc.InstanceResponse, error) {
	if req.Spec.ProcessInstanceSpec == nil {
		return nil, grpcstatus.Error(grpccodes.InvalidArgument, "ProcessInstanceSpec is required for longhorn backend store driver")
	}

	pmClient, err := client.NewProcessManagerClient("tcp://"+s.processManagerServiceAddress, nil)
	if err != nil {
		return nil, grpcstatus.Error(grpccodes.Internal, errors.Wrapf(err, "failed to create ProcessManagerClient").Error())
	}
	defer pmClient.Close()

	process, err := pmClient.ProcessCreate(req.Spec.Name, req.Spec.ProcessInstanceSpec.Binary, int(req.Spec.PortCount), req.Spec.ProcessInstanceSpec.Args, req.Spec.PortArgs)
	if err != nil {
		return nil, err
	}
	return processResponseToInstanceResponse(process), nil
}

func (s *Server) spdkInstanceCreate(req *rpc.InstanceCreateRequest) (*rpc.InstanceResponse, error) {
	c, err := spdkclient.NewSPDKClient(s.spdkServiceAddress)
	if err != nil {
		return nil, grpcstatus.Error(grpccodes.Internal, errors.Wrapf(err, "failed to create SPDK client").Error())
	}
	defer c.Close()

	switch req.Spec.Type {
	case types.InstanceTypeEngine:
		engine, err := c.EngineCreate(req.Spec.Name, req.Spec.VolumeName, req.Spec.SpdkInstanceSpec.Frontend, req.Spec.SpdkInstanceSpec.Size, req.Spec.SpdkInstanceSpec.ReplicaAddressMap, req.Spec.PortCount)
		if err != nil {
			return nil, err
		}
		return engineResponseToInstanceResponse(engine), nil
	case types.InstanceTypeReplica:
		replica, err := c.ReplicaCreate(req.Spec.Name, req.Spec.SpdkInstanceSpec.DiskName, req.Spec.SpdkInstanceSpec.DiskUuid, req.Spec.SpdkInstanceSpec.Size, req.Spec.SpdkInstanceSpec.ExposeRequired, req.Spec.PortCount)
		if err != nil {
			return nil, err
		}
		return replicaResponseToInstanceResponse(replica), nil
	default:
		return nil, grpcstatus.Errorf(grpccodes.InvalidArgument, "unknown instance type %v", req.Spec.Type)
	}
}

func (s *Server) InstanceDelete(ctx context.Context, req *rpc.InstanceDeleteRequest) (*rpc.InstanceResponse, error) {
	logrus.WithFields(logrus.Fields{
		"name":               req.Name,
		"type":               req.Type,
		"backendStoreDriver": req.BackendStoreDriver,
		"diskUuid":           req.DiskUuid,
		"cleanupRequired":    req.CleanupRequired,
	}).Info("Deleting instance")

	switch req.BackendStoreDriver {
	case rpc.BackendStoreDriver_v1:
		return s.processInstanceDelete(req)
	case rpc.BackendStoreDriver_v2:
		return s.spdkInstanceDelete(req)
	default:
		return nil, grpcstatus.Errorf(grpccodes.InvalidArgument, "unknown backend store driver %v", req.BackendStoreDriver)
	}
}

func (s *Server) processInstanceDelete(req *rpc.InstanceDeleteRequest) (*rpc.InstanceResponse, error) {
	pmClient, err := client.NewProcessManagerClient("tcp://"+s.processManagerServiceAddress, nil)
	if err != nil {
		return nil, grpcstatus.Error(grpccodes.Internal, errors.Wrapf(err, "failed to create ProcessManagerClient").Error())
	}
	defer pmClient.Close()

	process, err := pmClient.ProcessDelete(req.Name)
	if err != nil {
		return nil, err
	}
	return processResponseToInstanceResponse(process), nil
}

func (s *Server) spdkInstanceDelete(req *rpc.InstanceDeleteRequest) (*rpc.InstanceResponse, error) {
	c, err := spdkclient.NewSPDKClient(s.spdkServiceAddress)
	if err != nil {
		return nil, grpcstatus.Error(grpccodes.Internal, errors.Wrapf(err, "failed to create SPDK client").Error())
	}
	defer c.Close()

	switch req.Type {
	case types.InstanceTypeEngine:
		if req.CleanupRequired {
			err = c.EngineDelete(req.Name)
		}
	case types.InstanceTypeReplica:
		err = c.ReplicaDelete(req.Name, req.CleanupRequired)
	default:
		err = grpcstatus.Errorf(grpccodes.InvalidArgument, "unknown instance type %v", req.Type)
	}
	if err != nil {
		return nil, err
	}

	return &rpc.InstanceResponse{
		Spec: &rpc.InstanceSpec{
			Name: req.Name,
		},
		Status: &rpc.InstanceStatus{
			State: types.ProcessStateStopped,
		},
		Deleted: true,
	}, nil
}

func (s *Server) InstanceGet(ctx context.Context, req *rpc.InstanceGetRequest) (*rpc.InstanceResponse, error) {
	logrus.WithFields(logrus.Fields{
		"name":               req.Name,
		"type":               req.Type,
		"backendStoreDriver": req.BackendStoreDriver,
	}).Trace("Getting instance")

	switch req.BackendStoreDriver {
	case rpc.BackendStoreDriver_v1:
		return s.processInstanceGet(req)
	case rpc.BackendStoreDriver_v2:
		return s.spdkInstanceGet(req)
	default:
		return nil, grpcstatus.Errorf(grpccodes.InvalidArgument, "unknown backend store driver %v", req.BackendStoreDriver)
	}
}

func (s *Server) processInstanceGet(req *rpc.InstanceGetRequest) (*rpc.InstanceResponse, error) {
	pmClient, err := client.NewProcessManagerClient("tcp://"+s.processManagerServiceAddress, nil)
	if err != nil {
		return nil, grpcstatus.Error(grpccodes.Internal, errors.Wrapf(err, "failed to create ProcessManagerClient").Error())
	}
	defer pmClient.Close()

	process, err := pmClient.ProcessGet(req.Name)
	if err != nil {
		return nil, err
	}
	return processResponseToInstanceResponse(process), nil
}

func (s *Server) spdkInstanceGet(req *rpc.InstanceGetRequest) (*rpc.InstanceResponse, error) {
	c, err := spdkclient.NewSPDKClient(s.spdkServiceAddress)
	if err != nil {
		return nil, grpcstatus.Error(grpccodes.Internal, errors.Wrapf(err, "failed to create SPDK client").Error())
	}
	defer c.Close()

	switch req.Type {
	case types.InstanceTypeEngine:
		engine, err := c.EngineGet(req.Name)
		if err != nil {
			return nil, err
		}
		return engineResponseToInstanceResponse(engine), nil
	case types.InstanceTypeReplica:
		replica, err := c.ReplicaGet(req.Name)
		if err != nil {
			return nil, err
		}
		return replicaResponseToInstanceResponse(replica), nil
	default:
		return nil, grpcstatus.Errorf(grpccodes.InvalidArgument, "unknown instance type %v", req.Type)
	}
}

func (s *Server) InstanceList(ctx context.Context, req *emptypb.Empty) (*rpc.InstanceListResponse, error) {
	logrus.WithFields(logrus.Fields{}).Trace("Listing instances")

	instances := map[string]*rpc.InstanceResponse{}

	err := s.processInstanceList(instances)
	if err != nil {
		return nil, err
	}

	if s.spdkEnabled {
		err := s.spdkInstanceList(instances)
		if err != nil {
			return nil, err
		}
	}

	return &rpc.InstanceListResponse{
		Instances: instances,
	}, nil
}

func (s *Server) processInstanceList(instances map[string]*rpc.InstanceResponse) error {
	pmClient, err := client.NewProcessManagerClient("tcp://"+s.processManagerServiceAddress, nil)
	if err != nil {
		return grpcstatus.Error(grpccodes.Internal, errors.Wrapf(err, "failed to create ProcessManagerClient").Error())
	}
	defer pmClient.Close()

	processes, err := pmClient.ProcessList()
	if err != nil {
		return err
	}
	for _, process := range processes {
		instances[process.Spec.Name] = processResponseToInstanceResponse(process)
	}
	return nil
}

func (s *Server) spdkInstanceList(instances map[string]*rpc.InstanceResponse) error {
	c, err := spdkclient.NewSPDKClient(s.spdkServiceAddress)
	if err != nil {
		return grpcstatus.Error(grpccodes.Internal, errors.Wrapf(err, "failed to create SPDK client").Error())
	}
	defer c.Close()

	replicas, err := c.ReplicaList()
	if err != nil {
		return err
	}
	for _, replica := range replicas {
		instances[replica.Name] = replicaResponseToInstanceResponse(replica)
	}

	engines, err := c.EngineList()
	if err != nil {
		return err
	}
	for _, engine := range engines {
		instances[engine.Name] = engineResponseToInstanceResponse(engine)
	}
	return nil
}

func (s *Server) InstanceReplace(ctx context.Context, req *rpc.InstanceReplaceRequest) (*rpc.InstanceResponse, error) {
	logrus.WithFields(logrus.Fields{
		"name":               req.Spec.Name,
		"type":               req.Spec.Type,
		"backendStoreDriver": req.Spec.BackendStoreDriver,
	}).Info("Replacing instance")

	switch req.Spec.BackendStoreDriver {
	case rpc.BackendStoreDriver_v1:
		return s.processInstanceReplace(req)
	case rpc.BackendStoreDriver_v2:
		return s.spdkInstanceReplace(req)
	default:
		return nil, grpcstatus.Errorf(grpccodes.InvalidArgument, "unknown backend store driver %v", req.Spec.BackendStoreDriver)
	}
}

func (s *Server) processInstanceReplace(req *rpc.InstanceReplaceRequest) (*rpc.InstanceResponse, error) {
	if req.Spec.ProcessInstanceSpec == nil {
		return nil, grpcstatus.Error(grpccodes.InvalidArgument, "ProcessInstanceSpec is required for longhorn backend store driver")
	}

	pmClient, err := client.NewProcessManagerClient("tcp://"+s.processManagerServiceAddress, nil)
	if err != nil {
		return nil, grpcstatus.Error(grpccodes.Internal, errors.Wrapf(err, "failed to create ProcessManagerClient").Error())
	}
	defer pmClient.Close()

	process, err := pmClient.ProcessReplace(req.Spec.Name,
		req.Spec.ProcessInstanceSpec.Binary, int(req.Spec.PortCount), req.Spec.ProcessInstanceSpec.Args, req.Spec.PortArgs, req.TerminateSignal)
	if err != nil {
		return nil, err
	}

	return processResponseToInstanceResponse(process), nil
}

func (s *Server) spdkInstanceReplace(req *rpc.InstanceReplaceRequest) (*rpc.InstanceResponse, error) {
	return nil, grpcstatus.Error(grpccodes.Unimplemented, "spdk instance replace is not supported")
}

func (s *Server) InstanceLog(req *rpc.InstanceLogRequest, srv rpc.InstanceService_InstanceLogServer) error {
	logrus.WithFields(logrus.Fields{
		"name":               req.Name,
		"type":               req.Type,
		"backendStoreDriver": req.BackendStoreDriver,
	}).Info("Getting instance log")

	switch req.BackendStoreDriver {
	case rpc.BackendStoreDriver_v1:
		return s.processInstanceLog(req, srv)
	case rpc.BackendStoreDriver_v2:
		return s.spdkInstanceLog(req, srv)
	default:
		return grpcstatus.Errorf(grpccodes.InvalidArgument, "unknown backend store driver %v", req.BackendStoreDriver)
	}
}

func (s *Server) processInstanceLog(req *rpc.InstanceLogRequest, srv rpc.InstanceService_InstanceLogServer) error {
	pmClient, err := client.NewProcessManagerClient("tcp://"+s.processManagerServiceAddress, nil)
	if err != nil {
		return grpcstatus.Error(grpccodes.Internal, errors.Wrapf(err, "failed to create ProcessManagerClient").Error())
	}
	defer pmClient.Close()

	stream, err := pmClient.ProcessLog(context.Background(), req.Name)
	if err != nil {
		return err
	}
	for {
		line, err := stream.Recv()
		if err == io.EOF {
			break
		} else if err != nil {
			logrus.WithError(err).Error("Failed to receive log")
			return err
		}

		if err := srv.Send(&rpc.LogResponse{Line: line}); err != nil {
			return err
		}
	}
	return nil
}

func (s *Server) spdkInstanceLog(req *rpc.InstanceLogRequest, srv rpc.InstanceService_InstanceLogServer) error {
	return grpcstatus.Error(grpccodes.Unimplemented, "spdk instance log is not supported")
}

func (s *Server) handleNotify(ctx context.Context, notifyChan chan struct{}, srv rpc.InstanceService_InstanceWatchServer) error {
	logrus.Info("Start handling notify")

	for {
		select {
		case <-ctx.Done():
			logrus.Info("Stopped handling notify due to the context done")
			return ctx.Err()
		case <-notifyChan:
			if err := srv.Send(&emptypb.Empty{}); err != nil {
				return errors.Wrap(err, "failed to send instance response")
			}
		}
	}
}

func (s *Server) InstanceWatch(req *emptypb.Empty, srv rpc.InstanceService_InstanceWatchServer) error {
	logrus.Info("Start watching instances")

	done := make(chan struct{})

	clients := map[string]interface{}{}
	go func() {
		<-done

		logrus.Info("Stopped clients for watching instances")
		for name, c := range clients {
			switch c := c.(type) {
			case *client.ProcessManagerClient:
				c.Close()
			case *spdkclient.SPDKClient:
				c.Close()
			}
			delete(clients, name)
		}
		close(done)
	}()

	// Create a client for watching processes
	pmClient, err := client.NewProcessManagerClient("tcp://"+s.processManagerServiceAddress, nil)
	if err != nil {
		done <- struct{}{}
		return grpcstatus.Error(grpccodes.Internal, errors.Wrapf(err, "failed to create ProcessManagerClient").Error())
	}
	clients["processManagerClient"] = pmClient

	var spdkClient *spdkclient.SPDKClient
	if s.spdkEnabled {
		// Create a client for watching SPDK engines and replicas
		spdkClient, err = spdkclient.NewSPDKClient(s.spdkServiceAddress)
		if err != nil {
			done <- struct{}{}
			return grpcstatus.Error(grpccodes.Internal, errors.Wrapf(err, "failed to create SPDK client").Error())
		}
		clients["spdkClient"] = spdkClient
	}

	notifyChan := make(chan struct{}, 1024)
	defer close(notifyChan)

	g, ctx := errgroup.WithContext(s.ctx)

	g.Go(func() error {
		defer func() {
			// Close the clients for closing streams and unblocking notifier Recv() with error.
			done <- struct{}{}
		}()
		return s.handleNotify(ctx, notifyChan, srv)
	})

	g.Go(func() error {
		return s.watchProcess(ctx, req, pmClient, notifyChan)
	})

	if s.spdkEnabled {
		g.Go(func() error {
			return s.watchSPDKEngine(ctx, req, spdkClient, notifyChan)
		})

		g.Go(func() error {
			return s.watchSPDKReplica(ctx, req, spdkClient, notifyChan)
		})
	}

	if err := g.Wait(); err != nil {
		logrus.WithError(err).Error("Failed to watch instances")
		return errors.Wrap(err, "failed to watch instances")
	}

	return nil
}

func (s *Server) watchSPDKReplica(ctx context.Context, req *emptypb.Empty, client *spdkclient.SPDKClient, notifyChan chan struct{}) error {
	logrus.Info("Start watching SPDK replicas")

	notifier, err := client.ReplicaWatch(context.Background())
	if err != nil {
		return errors.Wrap(err, "failed to create SPDK replica watch notifier")
	}

	failureCount := 0
	for {
		if failureCount >= maxMonitorRetryCount {
			logrus.Errorf("Continuously receiving errors for %v times, stopping watching SPDK replicas", maxMonitorRetryCount)
			return fmt.Errorf("continuously receiving errors for %v times, stopping watching SPDK replicas", maxMonitorRetryCount)
		}

		select {
		case <-ctx.Done():
			logrus.Info("Stopped watching SPDK replicas")
			return ctx.Err()
		default:
			_, err := notifier.Recv()
			if err != nil {
				status, ok := grpcstatus.FromError(err)
				if ok && status.Code() == grpccodes.Canceled {
					logrus.WithError(err).Warn("SPDK replica watch is canceled")
					return err
				}
				logrus.WithError(err).Error("Failed to receive next item in SPDK replica watch")
				time.Sleep(monitorRetryPollInterval)
				failureCount++
			} else {
				notifyChan <- struct{}{}
			}
		}
	}
}

func (s *Server) watchSPDKEngine(ctx context.Context, req *emptypb.Empty, client *spdkclient.SPDKClient, notifyChan chan struct{}) error {
	logrus.Info("Start watching SPDK engines")

	notifier, err := client.EngineWatch(context.Background())
	if err != nil {
		return errors.Wrap(err, "failed to create SPDK engine watch notifier")
	}

	failureCount := 0
	for {
		if failureCount >= maxMonitorRetryCount {
			logrus.Errorf("Continuously receiving errors for %v times, stopping watching SPDK engines", maxMonitorRetryCount)
			return fmt.Errorf("continuously receiving errors for %v times, stopping watching SPDK engines", maxMonitorRetryCount)
		}

		select {
		case <-ctx.Done():
			logrus.Info("Stopped watching SPDK engines")
			return ctx.Err()
		default:
			_, err := notifier.Recv()
			if err != nil {
				status, ok := grpcstatus.FromError(err)
				if ok && status.Code() == grpccodes.Canceled {
					logrus.WithError(err).Warn("SPDK engine watch is canceled")
					return err
				}
				logrus.WithError(err).Error("Failed to receive next item in SPDK engine watch")
				time.Sleep(monitorRetryPollInterval)
				failureCount++
			} else {
				notifyChan <- struct{}{}
			}
		}
	}
}

func (s *Server) watchProcess(ctx context.Context, req *emptypb.Empty, client *client.ProcessManagerClient, notifyChan chan struct{}) error {
	logrus.Info("Start watching processes")

	notifier, err := client.ProcessWatch(context.Background())
	if err != nil {
		return errors.Wrap(err, "failed to create process watch notifier")
	}

	failureCount := 0
	for {
		if failureCount >= maxMonitorRetryCount {
			logrus.Errorf("Continuously receiving errors for %v times, stopping watching processes", maxMonitorRetryCount)
			return fmt.Errorf("continuously receiving errors for %v times, stopping watching processes", maxMonitorRetryCount)
		}

		select {
		case <-ctx.Done():
			logrus.Info("Stopped watching processes")
			return ctx.Err()
		default:
			_, err := notifier.Recv()
			if err != nil {
				status, ok := grpcstatus.FromError(err)
				if ok && status.Code() == grpccodes.Canceled {
					logrus.WithError(err).Warn("Process watch is canceled")
					return err
				}
				logrus.WithError(err).Error("Failed to receive next item in process watch")
				time.Sleep(monitorRetryPollInterval)
				failureCount++
			} else {
				notifyChan <- struct{}{}
			}
		}
	}
}

func processResponseToInstanceResponse(p *rpc.ProcessResponse) *rpc.InstanceResponse {
	return &rpc.InstanceResponse{
		Spec: &rpc.InstanceSpec{
			Name: p.Spec.Name,
			// Leave Type empty. It will be determined in longhorn manager.
			Type:               "",
			BackendStoreDriver: rpc.BackendStoreDriver_v1,
			ProcessInstanceSpec: &rpc.ProcessInstanceSpec{
				Binary: p.Spec.Binary,
				Args:   p.Spec.Args,
			},
			PortCount: int32(p.Spec.PortCount),
			PortArgs:  p.Spec.PortArgs,
		},
		Status: &rpc.InstanceStatus{
<<<<<<< HEAD
			State:      p.Status.State,
			PortStart:  p.Status.PortStart,
			PortEnd:    p.Status.PortEnd,
			ErrorMsg:   p.Status.ErrorMsg,
			Conditions: p.Status.Conditions,
=======
			State:     p.Status.State,
			ErrorMsg:  p.Status.ErrorMsg,
			PortStart: p.Status.PortStart,
			PortEnd:   p.Status.PortEnd,
>>>>>>> 3fe02291
		},
		Deleted: p.Deleted,
	}
}

func replicaResponseToInstanceResponse(r *spdkapi.Replica) *rpc.InstanceResponse {
	return &rpc.InstanceResponse{
		Spec: &rpc.InstanceSpec{
			Name:               r.Name,
			Type:               types.InstanceTypeReplica,
			BackendStoreDriver: rpc.BackendStoreDriver_v2,
		},
		Status: &rpc.InstanceStatus{
<<<<<<< HEAD
			State:      r.State,
			ErrorMsg:   "",
			PortStart:  r.PortStart,
			PortEnd:    r.PortEnd,
			Conditions: make(map[string]bool),
=======
			State:     r.State,
			ErrorMsg:  r.ErrorMsg,
			PortStart: r.PortStart,
			PortEnd:   r.PortEnd,
>>>>>>> 3fe02291
		},
	}
}

func engineResponseToInstanceResponse(e *spdkapi.Engine) *rpc.InstanceResponse {
	return &rpc.InstanceResponse{
		Spec: &rpc.InstanceSpec{
			Name:               e.Name,
			Type:               types.InstanceTypeEngine,
			BackendStoreDriver: rpc.BackendStoreDriver_v2,
		},
		Status: &rpc.InstanceStatus{
<<<<<<< HEAD
			State:      e.State,
			ErrorMsg:   "",
			PortStart:  e.Port,
			PortEnd:    e.Port,
			Conditions: make(map[string]bool),
=======
			State:     e.State,
			ErrorMsg:  e.ErrorMsg,
			PortStart: e.Port,
			PortEnd:   e.Port,
>>>>>>> 3fe02291
		},
	}
}<|MERGE_RESOLUTION|>--- conflicted
+++ resolved
@@ -634,18 +634,11 @@
 			PortArgs:  p.Spec.PortArgs,
 		},
 		Status: &rpc.InstanceStatus{
-<<<<<<< HEAD
 			State:      p.Status.State,
 			PortStart:  p.Status.PortStart,
 			PortEnd:    p.Status.PortEnd,
 			ErrorMsg:   p.Status.ErrorMsg,
 			Conditions: p.Status.Conditions,
-=======
-			State:     p.Status.State,
-			ErrorMsg:  p.Status.ErrorMsg,
-			PortStart: p.Status.PortStart,
-			PortEnd:   p.Status.PortEnd,
->>>>>>> 3fe02291
 		},
 		Deleted: p.Deleted,
 	}
@@ -659,18 +652,11 @@
 			BackendStoreDriver: rpc.BackendStoreDriver_v2,
 		},
 		Status: &rpc.InstanceStatus{
-<<<<<<< HEAD
 			State:      r.State,
 			ErrorMsg:   "",
 			PortStart:  r.PortStart,
 			PortEnd:    r.PortEnd,
 			Conditions: make(map[string]bool),
-=======
-			State:     r.State,
-			ErrorMsg:  r.ErrorMsg,
-			PortStart: r.PortStart,
-			PortEnd:   r.PortEnd,
->>>>>>> 3fe02291
 		},
 	}
 }
@@ -683,18 +669,11 @@
 			BackendStoreDriver: rpc.BackendStoreDriver_v2,
 		},
 		Status: &rpc.InstanceStatus{
-<<<<<<< HEAD
 			State:      e.State,
 			ErrorMsg:   "",
 			PortStart:  e.Port,
 			PortEnd:    e.Port,
 			Conditions: make(map[string]bool),
-=======
-			State:     e.State,
-			ErrorMsg:  e.ErrorMsg,
-			PortStart: e.Port,
-			PortEnd:   e.Port,
->>>>>>> 3fe02291
 		},
 	}
 }